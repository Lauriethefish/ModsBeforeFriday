import { useRef, useState } from "react";
import { Mod, trimGameVersion } from "../Models";
import { Modal } from "./Modal";
import { Adb } from '@yume-chan/adb';
import { ModCard } from "./ModCard";
import UploadIcon from '../icons/upload.svg';
import ToolsIcon from '../icons/tools-icon.svg';
import '../css/ModManager.css';
import { importFile, importUrl, removeMod, setModStatuses } from "../Agent";
import { toast } from "react-toastify";
import { ModRepoBrowser } from "./ModRepoBrowser";
import { ImportResult, ImportedMod, ModStatus } from "../Messages";
import { OptionsMenu } from "./OptionsMenu";
import useFileDropper from "../hooks/useFileDropper";
import { Log } from "../Logging";
import { useSetWorking, useSyncStore, wrapOperation } from "../SyncStore";
import { ModRepoMod } from "../ModsRepo";
<<<<<<< HEAD
import { waitForDisconnect } from "../waitForDisconnect";
=======
import { useDeviceStore } from "../DeviceStore";
import SyncIcon from "../icons/sync.svg"

>>>>>>> 83199ded

interface ModManagerProps {
    gameVersion: string,
    setMods: (mods: Mod[]) => void,
    modStatus: ModStatus,
    setModStatus: (status: ModStatus) => void,
    quit: (err: unknown) => void
}

enum SelectedMenu {
    add, current, options
}

export function ModManager(props: ModManagerProps) {
    const { modStatus, setModStatus, setMods, gameVersion, quit } = props;
    const mods = modStatus.installed_mods;
    const [menu, setMenu] = useState(SelectedMenu.add as SelectedMenu);

    sortByNameAndIfCore(mods);

    return <>
        <Title menu={menu} setMenu={setMenu}/>
        
        {/* We use a style with display: none when hiding this menu, as this avoids remounting the component,
            which would fetch the mods index again. */}

        <AddModsMenu
            mods={mods}
            setMods={setMods}
            gameVersion={gameVersion}
            visible={menu === SelectedMenu.add}
        />
        
        <InstalledModsMenu
            mods={mods}
            setMods={setMods}
            gameVersion={gameVersion}
            visible={menu === SelectedMenu.current}
        />
        
        <OptionsMenu
            quit={quit}
            modStatus={modStatus}
            setModStatus={setModStatus}
            visible={menu === SelectedMenu.options}
        />
    </>
}

interface TitleProps {
    menu: SelectedMenu,
    setMenu: (menu: SelectedMenu) => void
}

function Title(props: TitleProps) {
    const { menu, setMenu } = props;

    return <div className='container noPadding horizontalCenter sticky'>
        <div className={`tab-header ${menu === SelectedMenu.current ? "selected":""}`}
            onClick={() => setMenu(SelectedMenu.current)}>
            <h1>Your Mods</h1>
        </div>
        <span className={`tab-header settingsCog ${menu === SelectedMenu.options ? "selected":""}`}
            onClick={() => setMenu(SelectedMenu.options)}>
            <img src={ToolsIcon} />
        </span>
        <div className={`tab-header ${menu === SelectedMenu.add ? "selected":""}`}
            onClick={() => setMenu(SelectedMenu.add)}>
            <h1>Add Mods</h1>
        </div>
    </div>
}

interface ModMenuProps {
    mods: Mod[],
    setMods: (mods: Mod[]) => void,
    gameVersion: string,
    visible?: boolean
}

function InstalledModsMenu(props: ModMenuProps) {
    const { mods,
        setMods,
        gameVersion
    } = props;
    const { device } = useDeviceStore((state) => ({ device: state.device }));
    const [changes, setChanges] = useState({} as { [id: string]: boolean });


    return <div className={`installedModsMenu fadeIn ${props.visible ? "" : "hidden"}`}>
        {Object.keys(changes).length > 0 && <button className={`syncChanges fadeIn ${props.visible ? "" : "hidden"}`} onClick={async () => {
            if (!device) return;
            setChanges({});
            Log.debug("Installing mods, statuses requested: " + JSON.stringify(changes));
            await wrapOperation("Syncing mods", "Failed to sync mods", async () => {
                const modSyncResult = await setModStatuses(device, changes);
                setMods(modSyncResult.installed_mods);

                if(modSyncResult.failures !== null) {
                    throw modSyncResult.failures;
                }
            });

        }}>
            Sync Changes
            <img src={SyncIcon} alt="Sync Icon" />
        </button>}

		<div className="mod-list">
			{mods.map(mod => <ModCard
				gameVersion={gameVersion}
				mod={mod}
                pendingChange={changes[mod.id]}
				key={mod.id}
				onRemoved={async () => {
                    if (!device) return;

                    await wrapOperation("Removing mod", "Failed to remove mod", async () => {
						setMods(await removeMod(device, mod.id));
                        const newChanges = { ...changes };
                        
                        delete newChanges[mod.id];
                        
                        setChanges(newChanges);
                    });
				}}
				onEnabledChanged={enabled => {
					const newChanges = { ...changes };

                    if (changes[mod.id] !== undefined) {
                        // If the mod is in the original state, remove it from the changes
                        delete newChanges[mod.id];
                    }   else    {
                        // Otherwise, add it to the changes
                        newChanges[mod.id] = enabled;
                    }

					setChanges(newChanges);
				}}/>
			)}
		</div>
    </div>
}

function UploadButton({ onUploaded }: { onUploaded: (files: File[]) => void}) {
    const inputFile = useRef<HTMLInputElement | null>(null);
    return <button id="uploadButton" onClick={() => inputFile.current?.click()} title="Upload any .QMOD file, any song as a .ZIP, any Qosmetics files or any other file accepted by a particular mod.">
        Upload Files
        <img src={UploadIcon}/>
        <input type="file"
            id="file"
            multiple={true}
            ref={inputFile}
            style={{display: 'none'}}
            onChange={ev => {
                const files = ev.target.files;
                if(files !== null) {
                    onUploaded(Array.from(files));
                }
                ev.target.value = "";
            }}
        />
    </button>
}


type ImportType = "Url" | "File" | "ModRepo";
interface QueuedImport {
    type: ImportType
}

interface QueuedFileImport extends QueuedImport {
    file: File,
    type: "File"
}

interface QueuedUrlImport extends QueuedImport {
    url: string,
    type: "Url"
}

interface QueuedModRepoImport extends QueuedImport {
    mod: ModRepoMod,
    type: 'ModRepo',
}

const importQueue: QueuedImport[] = [];
let isProcessingQueue: boolean = false;

function AddModsMenu(props: ModMenuProps) {
    const {
        mods,
        setMods,
        gameVersion
    } = props;
    const { device } = useDeviceStore((state) => ({ device: state.device }));

    // Automatically installs a mod when it is imported, or warns the user if it isn't designed for the current game version.
    // Gives appropriate toasts/reports errors in each case.
    async function onModImported(result: ImportedMod) {
        if (!device) return;

        const { installed_mods, imported_id } = result;
        setMods(installed_mods);

        const imported_mod = installed_mods.find(mod => mod.id === imported_id)!;
        const versionMismatch = imported_mod.game_version !== null &&gameVersion !== imported_mod.game_version;
        if(versionMismatch) {
            // Don't install a mod by default if its version mismatches: we want the user to understand the consequences
            toast.error("The mod `" + imported_id + "` was not enabled automatically as it is not designed for game version v" 
                + trimGameVersion(gameVersion) + ".", { autoClose: false });
        }   else    {
            try {
                const result = await setModStatuses(device, { [imported_id]: true });
                setMods(result.installed_mods);

                // This is where typical mod install failures occur
                if (result.failures !== null) {
                    toast.error(result.failures, { autoClose: false });
                }   else    {
                    toast.success("Successfully downloaded and installed " + imported_mod.name + " v" + imported_mod.version)
                }

            }   catch(err) {
                // If this occurs, it's a panic i.e. bug in the agent
                toast.error(`Failed to install ${imported_id} after importing due to an internal error: ${err}`, { autoClose: false} );
            }
        }
    }

    // Processes an ImportResult
    async function onImportResult(importResult: ImportResult) {
        const filename = importResult.used_filename;
        const typedResult = importResult.result;
        if(typedResult.type === 'ImportedFileCopy') {
            Log.info("Successfully copied " + filename + " to " + typedResult.copied_to + " due to request from " + typedResult.mod_id);
            toast.success("Successfully copied " + filename + " to the path specified by " + typedResult.mod_id);
        }   else if(typedResult.type === 'ImportedSong') {
            toast.success("Successfully imported song " + filename);
        }   else if(typedResult.type === 'NonQuestModDetected')  {
            toast.error(`${importResult.used_filename} is a PC mod, with the .DLL file extension. You can only install Quest mods with the .QMOD file extension. Get these from the 'Add Mods' tab.`, { autoClose: false })
        }   else    {
            await onModImported(typedResult);
        }
    }

    async function handleFileImport(file: File) {
        if (!device) return;

        try {
            const importResult = await importFile(device, file);
            await onImportResult(importResult);
        }   catch(e)   {
            toast.error("Failed to import file: " + e);
        }
    }

    async function handleUrlImport(url: string) {
        if (!device) return;
        if (url.startsWith("file:///")) {
            toast.error("Cannot process dropped file from this source, drag from the file picker instead. (Drag from OperaGX file downloads popup does not work)");
            return;
        }
        try {
            const importResult = await importUrl(device, url)
            await onImportResult(importResult);
        }   catch(e)   {
            toast.error(`Failed to import file: ${e}`);
        }
    }

    async function enqueueImports(imports: QueuedImport[]) {
        if (!device) return;

        // Add the new imports to the queue
        importQueue.push(...imports);
        // If somebody else is processing the queue already, stop and let them finish processing the whole queue.
        if(isProcessingQueue) {
            return;
        }
        
        // Otherwise, we must stop being lazy and process the queue ourselves.
        Log.debug("Now processing import queue");
        isProcessingQueue = true;

        let disconnected = false;
        waitForDisconnect(device).then(() => disconnected = true);
        const setWorking = useSetWorking("Importing");
        const { setStatusText } = useSyncStore.getState(); 

        setWorking(true);
        while(importQueue.length > 0 && !disconnected) {
            // Process the next import, depending on if it is a URL or file
            const newImport = importQueue.pop()!;

            if(newImport.type == "File") {
                const file = (newImport as QueuedFileImport).file;
                setStatusText(`Processing file ${file.name}`);
                await handleFileImport(file);
            }   else if(newImport.type == "Url") {
                const url = (newImport as QueuedUrlImport).url;
                setStatusText(`Processing url ${url}`);

                await handleUrlImport(url);
            }   else if(newImport.type == "ModRepo") {
                const mod = (newImport as QueuedModRepoImport).mod;

                setStatusText(`Installing ${mod.name} v${mod.version}`);

                await handleUrlImport(mod.download);
            }
        }
        setWorking(false);
        isProcessingQueue = false;
    }

    const { isDragging } = useFileDropper({
        onFilesDropped: async files => {
            enqueueImports(files
                .map(file => {
                return { type: "File", file: file };
            }))
        },
        onUrlDropped: async url => {
            const urlImport: QueuedUrlImport = {
                type: "Url",
                url: url
            };
            enqueueImports([urlImport])
        }
    })

    return <div className={`verticalCenter ${props.visible ? "" : "hidden"}`}>
        <Modal isVisible={isDragging}>
            <div className="horizontalCenter">
                <img src={UploadIcon}/>
                <h1>Drag 'n' drop files or links!</h1>
            </div>
        </Modal>

        <UploadButton onUploaded={async files => await enqueueImports(files.map(file => {
                return { type: "File", file: file };
            }))} />

        <ModRepoBrowser existingMods={mods} gameVersion={gameVersion} visible={props.visible} onDownload={async mods => {
            const modRepoImports: QueuedModRepoImport[] = mods.map(mod => { return {
                type: "ModRepo",
                mod
            }});
            enqueueImports(modRepoImports);
        }} />
    </div>
}


// Sorts mods by their ID alphabetically
// Also sorts the mods so that core mods come last in the list.
function sortByNameAndIfCore(mods: Mod[]) {
    mods.sort((a, b) => {
        // Sort core mods after other mods
        // This is so that user-installed mods are more obvious in the list.
        if(!b.is_core && a.is_core) {
            return 1;
        }   else if(!a.is_core && b.is_core) {
            return -1;
        }
        
        const nameA = a.name.toLowerCase().trim();
        const nameB = b.name.toLowerCase().trim();

        if(nameA > nameB) {
            return 1;
        }   else if(nameA < nameB) {
            return -1;
        }   else    {
            return 0;
        }
    })
}<|MERGE_RESOLUTION|>--- conflicted
+++ resolved
@@ -15,13 +15,10 @@
 import { Log } from "../Logging";
 import { useSetWorking, useSyncStore, wrapOperation } from "../SyncStore";
 import { ModRepoMod } from "../ModsRepo";
-<<<<<<< HEAD
 import { waitForDisconnect } from "../waitForDisconnect";
-=======
 import { useDeviceStore } from "../DeviceStore";
 import SyncIcon from "../icons/sync.svg"
 
->>>>>>> 83199ded
 
 interface ModManagerProps {
     gameVersion: string,
