import { useEffect, useRef, useState } from 'react';

import './css/App.css';
import { AdbDaemonWebUsbConnection, AdbDaemonWebUsbDeviceManager } from '@yume-chan/adb-daemon-webusb';
import { AdbDaemonTransport, Adb, AdbServerClient } from '@yume-chan/adb';

import AdbWebCredentialStore from "@yume-chan/adb-credential-web";
import { DeviceModder } from './DeviceModder';
import { ErrorModal } from './components/Modal';
import { Bounce, ToastContainer } from 'react-toastify';
import 'react-toastify/dist/ReactToastify.css';
import { CornerMenu } from './components/CornerMenu';
import { setCoreModOverrideUrl } from './Agent';
import { Log } from './Logging';
import { OperationModals } from './components/OperationModals';
import { OpenLogsButton } from './components/OpenLogsButton';
<<<<<<< HEAD
import { usingOculusBrowser } from './platformDetection';
import { bridgeData, checkForBridge } from './AdbServerWebSocketConnector';
import { waitForDisconnect } from "./waitForDisconnect";
import { BridgeManager } from './BridgeManager';
import { AllowAuth, DeviceInUse, NoCompatibleDevices, OculusBrowserMessage, OldOsVersion, QuestOneNotSupported, Title, UnsupportedMessage } from './AppMessages';
import { PagePinger } from './PagePinger';
=======
import { isViewingOnIos, isViewingOnMobile, isViewingOnWindows, usingOculusBrowser } from './platformDetection';
import { SourceUrl } from '.';
import { useDeviceStore } from './DeviceStore';
>>>>>>> 83199ded

type NoDeviceCause = "NoDeviceSelected" | "DeviceInUse";

const NON_LEGACY_ANDROID_VERSION: number = 11;

/**
 * Connects to the ADB server using the given client and device.
 * @param client The ADB server client to use for the connection.
 * @param device The device to connect to.
 * @returns
 */
async function connectAdbDevice(client: AdbServerClient, device: AdbServerClient.Device): Promise<Adb> {
  const transport = await client.createTransport(device);
  return new Adb(transport);
}

/**
 * Connects to the ADB server using WebUSB.
 * @param setAuthing A function to call when the connection is being authenticated.
 * @returns The connected ADB device or an error message.
 */
async function connect(
  setAuthing: () => void): Promise<Adb | NoDeviceCause> {
  const device_manager = new AdbDaemonWebUsbDeviceManager(navigator.usb);
  const quest = await device_manager.requestDevice();
  if(quest === undefined) {
    return "NoDeviceSelected";
  }

  let connection: AdbDaemonWebUsbConnection;
  try {
    if(import.meta.env.DEV) {
      Log.debug("Developer build detected, attempting to disconnect ADB server before connecting to quest");
      await tryDisconnectAdb();
    }

    connection = await quest.connect();
  } catch(err) {
    if(String(err).includes("Unable to claim interface")) {
      // Some other ADB daemon is hogging the connection, so we can't get to the Quest.
      return "DeviceInUse";
    } else  {
      throw err;
    }
  }
  const keyStore: AdbWebCredentialStore = new AdbWebCredentialStore("ModsBeforeFriday");

  setAuthing();
  const transport: AdbDaemonTransport = await AdbDaemonTransport.authenticate({
    serial: quest.serial,
    connection,
    credentialStore: keyStore
  });

  return new Adb(transport);
}

/**
 * Attempts to stop the ADB server by sending a request to the ADB killer.
 * @returns A promise that resolves when the ADB server is disconnected.
 */
async function tryDisconnectAdb() {
  try {
    await fetch("http://localhost:25898");
  } catch {
    Log.warn("ADB killer is not running. ADB will have to be killed manually");
  }
}

/**
 * Retrieves the Android version of the connected device.
 *
 * @param device - The ADB device instance to query for the Android version.
 * @returns A promise that resolves to the Android version as a number.
 *          The version is extracted from the device's system property `ro.build.version.release`.
 */
export async function getAndroidVersion(device: Adb) {
  const result = await device.subprocess.spawnAndWait("getprop ro.build.version.release");
  return Number(result.stdout.trim());
}

type SetStateAction<T> = React.Dispatch<React.SetStateAction<T>>;

enum ConnectedState {
  NotConnected, WebUsb, Bridge
}

/**
 * Handles the process of connecting to an ADB device and managing its connection state.
 *
 * 1. Retrieves the Android version of the device.
 * 2. Sets a flag if the device is running an unsupported (pre-v51) OS version.
 * 3. Updates authentication and device selection state.
 * 4. Waits for the device to disconnect.
 * 5. Resets the selected device state after disconnection.
 *
 * @param device - The connected ADB device instance.
 * @param stateSetters - An object containing state setters.
 */
async function connectDevice(device: Adb, { setDevicePreV51, setAuthing, setChosenDevice }: {
  /** State setter for indicating if the device is pre-v51 (unsupported). */
  setDevicePreV51: SetStateAction<boolean>

  /** State setter for authentication status (false when done). */
  setAuthing: SetStateAction<boolean>

  /** State setter for the currently selected device. */
  setChosenDevice: SetStateAction<Adb | null>
}) {
  const androidVersion = await getAndroidVersion(device);
  Log.debug("Device android version: " + androidVersion);
  setDevicePreV51(androidVersion < MIN_SUPPORTED_ANDROID_VERSION);
  setAuthing(false);
  setChosenDevice(device);

  await waitForDisconnect(device);

  setChosenDevice(null);
}

/**
 * Connects to a device using the ADB bridge client and manages connection state.
 *
 * 1. Attempts to create an ADB connection to the specified device using the provided bridge client.
 * 2. If successful, calls `connectDevice` to handle version checks and state updates.
 * 3. Handles errors by logging, setting the connection error state, and resetting the selected device.
 *
 * @param bridgeClient - The ADB server client used for the bridge connection.
 * @param device - The target device to connect to.
 * @param stateSetters - An object containing state setters.
 */
async function connectBridgeDevice(bridgeClient: AdbServerClient, device: AdbServerClient.Device, { setDevicePreV51, setAuthing, setChosenDevice, setConnectError }: {
  /** State setter for indicating if the device is pre-v51 (unsupported). */
  setDevicePreV51: SetStateAction<boolean>

  /** State setter for authentication status. */
  setAuthing: SetStateAction<boolean>

  /** State setter for the currently selected device. */
  setChosenDevice: SetStateAction<Adb | null>

  /** State setter for connection error messages. */
  setConnectError: SetStateAction<string | null>
}) {
  try {
    if (bridgeClient === null) {
      Log.error("Bridge client is null, cannot connect to device");
      return;
    }

    const adbDevice = await connectAdbDevice(bridgeClient, device);
    await connectDevice(adbDevice, { setDevicePreV51, setAuthing, setChosenDevice });
  } catch(error) {
    Log.error("Failed to connect: " + error, error);
    setConnectError(String(error));
    setChosenDevice(null);
  }
}

/**
 * Connects to a Quest device using WebUSB and manages connection state.
 *
 * 1. Attempts to connect to a Quest device via WebUSB.
 * 2. Handles device selection and device-in-use errors.
 * 3. Updates authentication, device selection, and error state as appropriate.
 *
 * @param stateSetters - An object containing state setters.
 */
async function connectWebUsb({ setAuthing, setDeviceInUse, setChosenDevice, setConnectError }: {
  /** State setter for authentication status. */
  setAuthing: SetStateAction<boolean>

  /** State setter for indicating if the device is in use by another process. */
  setDeviceInUse: SetStateAction<boolean>

  /** State setter for the currently selected device. */
  setChosenDevice: SetStateAction<Adb | null>

  /** State setter for connection error messages. */
  setConnectError: SetStateAction<string | null>
}) {
  let device: Adb | null;

  try {
    const result = await connect(() => setAuthing(true));
    if(result === "NoDeviceSelected") {
      device = null;
    } else if(result === "DeviceInUse") {
      setDeviceInUse(true);
      return;
    } else  {
      device = result;
      setChosenDevice(device);
    }

  } catch(error) {
    Log.error("Failed to connect: " + error);
    setConnectError(String(error));
    setChosenDevice(null);
    return;
  }
}

/**
 * Main component for device selection and connection flow.
 *
 * Handles all UI and state for connecting to a Quest device via WebUSB or bridge.
 * - Manages authentication, device selection, error, and compatibility states.
 * - If a device is connected, checks for Quest 1 or unsupported OS and shows the appropriate message.
 * - If authenticating, shows instructions for allowing ADB authorization.
 * - Otherwise, shows device selection UI, detected devices, and error modals.
 *
 * State:
 * - authing: Whether authentication is in progress.
 * - chosenDevice: The currently connected ADB device, or null.
 * - connectError: Any connection error message.
 * - devicePreV51: True if the device is running an unsupported (pre-v51) OS.
 * - deviceInUse: True if another app is using the device.
 * - bridgeClient: The current ADB bridge client, if available.
 * - adbDevices: List of detected ADB devices via bridge.
 */
function ChooseDevice() {
  const [authing, setAuthing] = useState(false);
  const [connectError, setConnectError] = useState(null as string | null);
<<<<<<< HEAD
  const [devicePreV51, setDevicePreV51] = useState(false);
  const [deviceInUse, setDeviceInUse] = useState(false);
  const [bridgeClient, setBridgeClient] = useState<AdbServerClient | null>(null);
  const [adbDevices, setAdbDevices] = useState<AdbServerClient.Device[]>([]);
  const stateSetters = {
    setAuthing,
    setChosenDevice,
    setConnectError,
    setDevicePreV51,
    setDeviceInUse,
    setBridgeClient,
    setAdbDevices
  }

  useEffect(() => {
    // If the user is using a bridge and there is only one device, connect to it automatically.
    if (chosenDevice == null && bridgeClient != null && adbDevices.length == 1) {
      connectBridgeDevice(bridgeClient, adbDevices[0],  stateSetters).catch(err => Log.error("Failed to connect to device: " + err, err));
    }

  });

  if(chosenDevice !== null) {
    Log.debug("Device model: " + chosenDevice.banner.model);
    if(chosenDevice.banner.model === "Quest") { // "Quest" not "Quest 2/3"
      return <QuestOneNotSupported />
    } else if(devicePreV51 && chosenDevice.banner.model?.includes("Quest")) {
      return <OldOsVersion />
    } else  {
      return <>
        { bridgeClient && <PagePinger url={bridgeData.pingAddress} interval={5000} /> }
        <DeviceModder device={chosenDevice} usingBridge={bridgeClient != null} quit={(err) => {
          if(err != null) {
            setConnectError(String(err));
          }
          chosenDevice.close().catch(err => Log.error("Failed to close device " + err, err));
          setChosenDevice(null);
        }} />
      </>
    }
=======
  const [deviceInUse, setDeviceInUse] = useState(false);
  const {
    devicePreV51, setDevicePreV51,
    device: chosenDevice, setDevice: setChosenDevice,
    androidVersion, setAndroidVersion
  } = useDeviceStore();

  if(chosenDevice !== null) {
    Log.debug("Device model: " + chosenDevice.banner.model);
    return <>
      <DeviceModder device={chosenDevice} devicePreV51={devicePreV51} quit={(err) => {
        if(err != null) {
          setConnectError(String(err));
        }
        chosenDevice.close().catch(err => Log.warn("Failed to close device " + err));
        setChosenDevice(null);
      }} />
    </>
>>>>>>> 83199ded
  } else if(authing) {
    return <AllowAuth />
  } else  {
    return <>
      <BridgeManager onBridgeClientUpdated={setBridgeClient} onAdbDevicesUpdated={setAdbDevices} />
      <div className="container mainContainer">
        <Title />
        <p>To get started, plug your Quest in with a USB-C cable and click the button below.</p>

        <NoCompatibleDevices />

        {bridgeClient && <>
          <div className="connectedDevicesContainer">
            <h2>Detected devices</h2>
            <ul>
              {adbDevices.map(device =>
                <>
                  <li key={device.serial}>
                    <button onClick={() => connectBridgeDevice(bridgeClient, device, stateSetters)}>Connect to {device.serial}</button>
                  </li>
                </>)}
            </ul>
            <span><OpenLogsButton /></span>
          </div>
        </>}
        {!bridgeClient && navigator.usb && <>
          <div className="chooseDeviceContainer">
            <span><OpenLogsButton /></span>
<<<<<<< HEAD
            <button onClick={() => connectWebUsb(stateSetters)}>Connect to Quest</button>
=======
            <button onClick={async () => {
              let device: Adb | null;

              try {
                const result = await connect(() => setAuthing(true));
                if(result === "NoDeviceSelected") {
                  device = null;
                } else if(result === "DeviceInUse") {
                  setDeviceInUse(true);
                  return;
                } else  {
                  device = result;

                  const androidVersion = await getAndroidVersion(device);
                  setAndroidVersion(androidVersion);

                  Log.debug("Device android version: " + androidVersion);

                  const deviceName = device.banner.model;
                  if (deviceName === "Quest") {
                    Log.debug("Device is a Quest 1, switching to pre-v51 mode");
                    setDevicePreV51(androidVersion < NON_LEGACY_ANDROID_VERSION);                  
                  }

                  setAuthing(false);
                  setChosenDevice(device);

                  await device.transport.disconnected;
                  setChosenDevice(null);
                }

              } catch(error) {
                Log.error("Failed to connect: " + error);
                setConnectError(String(error));
                setChosenDevice(null);
                return;
              }
            }}>Connect to Quest</button>
>>>>>>> 83199ded
          </div>
        </>}

        <ErrorModal isVisible={connectError != null}
          title="Failed to connect to device"
          description={connectError}
          onClose={() => setConnectError(null)}/>

        <ErrorModal isVisible={deviceInUse}
          onClose={() => setDeviceInUse(false)}
          title="Device in use">
            <DeviceInUse />
        </ErrorModal>
      </div>
    </>
  }
}

/**
 * Renders a UI for manually overriding the core mod JSON URL.
 * Allows the user to input a URL to the raw core mod JSON, updates the app state and URL,
 * and triggers the callback to indicate the core mods have been specified.
 *
 * @param setSpecifiedCoreMods - Callback to update state when the core mods URL is set.
 */
function ChooseCoreModUrl({ setSpecifiedCoreMods } : { setSpecifiedCoreMods: () => void}) {
  const inputFieldRef = useRef<HTMLInputElement | null>(null);

  return <div className='container mainContainer'>
    <h1>Manually override core mod JSON</h1>
    <p>Please specify a complete URL to the raw contents of your core mod JSON</p>
    <input type="text" ref={inputFieldRef}/>
    <br/><br/>
    <button onClick={() => {
      if(inputFieldRef.current !== null) {
        const inputField = inputFieldRef.current;
        Log.warn("Overriding core mods URL to " + inputField.value)
        setCoreModOverrideUrl(inputField.value);
        const searchParams = new URLSearchParams(window.location.search);
        searchParams.set("setcores", inputField.value);
        window.history.replaceState({}, "ModsBeforeThursday", "?" + searchParams.toString());

        setSpecifiedCoreMods();
      }
    }}>
      Confirm URL
    </button>
  </div>
}

/**
 * Main application logic for determining which UI to show based on state and environment.
 *
 * - Checks for a core mod override URL in the query string and updates state accordingly.
 * - Detects if the user is using an unsupported browser or the Oculus browser and shows appropriate messages.
 * - If a core mod URL is set or not required, shows the device selection flow.
 * - Otherwise, prompts the user to enter a core mod URL.
 */
function AppContents() {
  const [ hasSetCoreUrl, setSetCoreUrl ] = useState(false);
  const [ hasBridge, setHasBridge ] = useState(false);
  const overrideQueryParam: string | null = new URLSearchParams(window.location.search).get("setcores");
  useEffect(() => {
    checkForBridge().then((hasBridge) => {
      setHasBridge(hasBridge);
      console.log("Bridge running: " + hasBridge);
    });
  });

  let mustEnterUrl = false;
  if(overrideQueryParam !== "prompt" && overrideQueryParam !== null) {
    if(!hasSetCoreUrl) {
      Log.warn("Setting core mod URL to " + overrideQueryParam);
      setCoreModOverrideUrl(overrideQueryParam);
      setSetCoreUrl(true);
    }
  } else if(overrideQueryParam !== null) {
    Log.debug("Prompting user to specify core mod URL");
    mustEnterUrl = true;
  }

  if (usingOculusBrowser() && !hasBridge) {
    return <OculusBrowserMessage />
  } else  if (navigator.usb === undefined && !hasBridge) {
    return <UnsupportedMessage />
  } else if (hasSetCoreUrl || !mustEnterUrl) {
    return <ChooseDevice />
  } else  {
    return <ChooseCoreModUrl setSpecifiedCoreMods={() => setSetCoreUrl(true)}/>
  }
}

/**
 * Root application component. Renders the main app contents, corner menu, operation modals, and toast notifications.
 */
function App() {
  return <div className='main'>
    <AppContents />
    <CornerMenu />
    <OperationModals />
    <ToastContainer
      position="bottom-right"
      theme="dark"
      autoClose={5000}
      transition={Bounce}
      hideProgressBar={true} />
  </div>
}

export default App;<|MERGE_RESOLUTION|>--- conflicted
+++ resolved
@@ -14,18 +14,13 @@
 import { Log } from './Logging';
 import { OperationModals } from './components/OperationModals';
 import { OpenLogsButton } from './components/OpenLogsButton';
-<<<<<<< HEAD
 import { usingOculusBrowser } from './platformDetection';
 import { bridgeData, checkForBridge } from './AdbServerWebSocketConnector';
 import { waitForDisconnect } from "./waitForDisconnect";
 import { BridgeManager } from './BridgeManager';
 import { AllowAuth, DeviceInUse, NoCompatibleDevices, OculusBrowserMessage, OldOsVersion, QuestOneNotSupported, Title, UnsupportedMessage } from './AppMessages';
 import { PagePinger } from './PagePinger';
-=======
-import { isViewingOnIos, isViewingOnMobile, isViewingOnWindows, usingOculusBrowser } from './platformDetection';
-import { SourceUrl } from '.';
 import { useDeviceStore } from './DeviceStore';
->>>>>>> 83199ded
 
 type NoDeviceCause = "NoDeviceSelected" | "DeviceInUse";
 
@@ -125,25 +120,29 @@
  * @param device - The connected ADB device instance.
  * @param stateSetters - An object containing state setters.
  */
-async function connectDevice(device: Adb, { setDevicePreV51, setAuthing, setChosenDevice }: {
+async function connectDevice(device: Adb, { setDevicePreV51, setAuthing, setChosenDevice, setConnecting }: {
   /** State setter for indicating if the device is pre-v51 (unsupported). */
-  setDevicePreV51: SetStateAction<boolean>
-
-  /** State setter for authentication status (false when done). */
+  setDevicePreV51: (isPreV51: boolean) => void
+
+  /** State setter for authentication status. */
   setAuthing: SetStateAction<boolean>
 
   /** State setter for the currently selected device. */
-  setChosenDevice: SetStateAction<Adb | null>
+  setChosenDevice: (adb: Adb | null) => void
+
+  /** State setter for connecting status. */
+  setConnecting: SetStateAction<boolean>
 }) {
   const androidVersion = await getAndroidVersion(device);
   Log.debug("Device android version: " + androidVersion);
-  setDevicePreV51(androidVersion < MIN_SUPPORTED_ANDROID_VERSION);
+  setDevicePreV51(androidVersion < NON_LEGACY_ANDROID_VERSION);
   setAuthing(false);
   setChosenDevice(device);
 
   await waitForDisconnect(device);
 
   setChosenDevice(null);
+  setConnecting(false);
 }
 
 /**
@@ -157,31 +156,37 @@
  * @param device - The target device to connect to.
  * @param stateSetters - An object containing state setters.
  */
-async function connectBridgeDevice(bridgeClient: AdbServerClient, device: AdbServerClient.Device, { setDevicePreV51, setAuthing, setChosenDevice, setConnectError }: {
+async function connectBridgeDevice(bridgeClient: AdbServerClient, device: AdbServerClient.Device, { setDevicePreV51, setAuthing, setChosenDevice, setConnectError, setConnecting }: {
   /** State setter for indicating if the device is pre-v51 (unsupported). */
-  setDevicePreV51: SetStateAction<boolean>
+  setDevicePreV51: (isPreV51: boolean) => void
 
   /** State setter for authentication status. */
   setAuthing: SetStateAction<boolean>
 
   /** State setter for the currently selected device. */
-  setChosenDevice: SetStateAction<Adb | null>
+  setChosenDevice: (adb: Adb | null) => void
 
   /** State setter for connection error messages. */
   setConnectError: SetStateAction<string | null>
+
+  /** State setter for connecting status. */
+  setConnecting: SetStateAction<boolean>
 }) {
   try {
     if (bridgeClient === null) {
       Log.error("Bridge client is null, cannot connect to device");
       return;
     }
+    
+    setConnecting(true);
 
     const adbDevice = await connectAdbDevice(bridgeClient, device);
-    await connectDevice(adbDevice, { setDevicePreV51, setAuthing, setChosenDevice });
+    await connectDevice(adbDevice, { setDevicePreV51, setAuthing, setChosenDevice, setConnecting });
   } catch(error) {
     Log.error("Failed to connect: " + error, error);
     setConnectError(String(error));
     setChosenDevice(null);
+    setConnecting(false);
   }
 }
 
@@ -194,7 +199,7 @@
  *
  * @param stateSetters - An object containing state setters.
  */
-async function connectWebUsb({ setAuthing, setDeviceInUse, setChosenDevice, setConnectError }: {
+async function connectWebUsb({ setAuthing, setDeviceInUse, setChosenDevice, setConnectError, setConnecting }: {
   /** State setter for authentication status. */
   setAuthing: SetStateAction<boolean>
 
@@ -202,29 +207,36 @@
   setDeviceInUse: SetStateAction<boolean>
 
   /** State setter for the currently selected device. */
-  setChosenDevice: SetStateAction<Adb | null>
+  setChosenDevice: (adb: Adb | null) => void
 
   /** State setter for connection error messages. */
   setConnectError: SetStateAction<string | null>
+
+  /** State setter for connecting status. */
+  setConnecting: SetStateAction<boolean>
 }) {
   let device: Adb | null;
 
   try {
+    setConnecting(true);
     const result = await connect(() => setAuthing(true));
     if(result === "NoDeviceSelected") {
       device = null;
     } else if(result === "DeviceInUse") {
       setDeviceInUse(true);
+      setConnecting(false);
       return;
     } else  {
       device = result;
       setChosenDevice(device);
+      setConnecting(false);
     }
 
   } catch(error) {
     Log.error("Failed to connect: " + error);
     setConnectError(String(error));
     setChosenDevice(null);
+    setConnecting(false);
     return;
   }
 }
@@ -250,9 +262,13 @@
 function ChooseDevice() {
   const [authing, setAuthing] = useState(false);
   const [connectError, setConnectError] = useState(null as string | null);
-<<<<<<< HEAD
-  const [devicePreV51, setDevicePreV51] = useState(false);
+  const [connecting, setConnecting] = useState(false);
   const [deviceInUse, setDeviceInUse] = useState(false);
+  const {
+    devicePreV51, setDevicePreV51,
+    device: chosenDevice, setDevice: setChosenDevice, usingBridge, setUsingBridge,
+    androidVersion, setAndroidVersion
+  } = useDeviceStore();
   const [bridgeClient, setBridgeClient] = useState<AdbServerClient | null>(null);
   const [adbDevices, setAdbDevices] = useState<AdbServerClient.Device[]>([]);
   const stateSetters = {
@@ -262,55 +278,30 @@
     setDevicePreV51,
     setDeviceInUse,
     setBridgeClient,
-    setAdbDevices
-  }
-
+    setAdbDevices,
+    setConnecting
+  }
+  
   useEffect(() => {
     // If the user is using a bridge and there is only one device, connect to it automatically.
-    if (chosenDevice == null && bridgeClient != null && adbDevices.length == 1) {
+    if (!connecting && chosenDevice == null && bridgeClient != null && adbDevices.length == 1) {
       connectBridgeDevice(bridgeClient, adbDevices[0],  stateSetters).catch(err => Log.error("Failed to connect to device: " + err, err));
     }
-
   });
-
-  if(chosenDevice !== null) {
-    Log.debug("Device model: " + chosenDevice.banner.model);
-    if(chosenDevice.banner.model === "Quest") { // "Quest" not "Quest 2/3"
-      return <QuestOneNotSupported />
-    } else if(devicePreV51 && chosenDevice.banner.model?.includes("Quest")) {
-      return <OldOsVersion />
-    } else  {
-      return <>
-        { bridgeClient && <PagePinger url={bridgeData.pingAddress} interval={5000} /> }
-        <DeviceModder device={chosenDevice} usingBridge={bridgeClient != null} quit={(err) => {
-          if(err != null) {
-            setConnectError(String(err));
-          }
-          chosenDevice.close().catch(err => Log.error("Failed to close device " + err, err));
-          setChosenDevice(null);
-        }} />
-      </>
-    }
-=======
-  const [deviceInUse, setDeviceInUse] = useState(false);
-  const {
-    devicePreV51, setDevicePreV51,
-    device: chosenDevice, setDevice: setChosenDevice,
-    androidVersion, setAndroidVersion
-  } = useDeviceStore();
 
   if(chosenDevice !== null) {
     Log.debug("Device model: " + chosenDevice.banner.model);
     return <>
-      <DeviceModder device={chosenDevice} devicePreV51={devicePreV51} quit={(err) => {
+      { bridgeClient && <PagePinger url={bridgeData.pingAddress} interval={5000} /> }
+      <DeviceModder quit={(err) => {
         if(err != null) {
           setConnectError(String(err));
         }
-        chosenDevice.close().catch(err => Log.warn("Failed to close device " + err));
+        chosenDevice.close().catch(err => Log.error("Failed to close device " + err, err));
         setChosenDevice(null);
+        setConnecting(false);
       }} />
     </>
->>>>>>> 83199ded
   } else if(authing) {
     return <AllowAuth />
   } else  {
@@ -329,7 +320,7 @@
               {adbDevices.map(device =>
                 <>
                   <li key={device.serial}>
-                    <button onClick={() => connectBridgeDevice(bridgeClient, device, stateSetters)}>Connect to {device.serial}</button>
+                    <button onClick={() => !connecting && connectBridgeDevice(bridgeClient, device, stateSetters)}>Connect to {device.serial}</button>
                   </li>
                 </>)}
             </ul>
@@ -339,48 +330,7 @@
         {!bridgeClient && navigator.usb && <>
           <div className="chooseDeviceContainer">
             <span><OpenLogsButton /></span>
-<<<<<<< HEAD
-            <button onClick={() => connectWebUsb(stateSetters)}>Connect to Quest</button>
-=======
-            <button onClick={async () => {
-              let device: Adb | null;
-
-              try {
-                const result = await connect(() => setAuthing(true));
-                if(result === "NoDeviceSelected") {
-                  device = null;
-                } else if(result === "DeviceInUse") {
-                  setDeviceInUse(true);
-                  return;
-                } else  {
-                  device = result;
-
-                  const androidVersion = await getAndroidVersion(device);
-                  setAndroidVersion(androidVersion);
-
-                  Log.debug("Device android version: " + androidVersion);
-
-                  const deviceName = device.banner.model;
-                  if (deviceName === "Quest") {
-                    Log.debug("Device is a Quest 1, switching to pre-v51 mode");
-                    setDevicePreV51(androidVersion < NON_LEGACY_ANDROID_VERSION);                  
-                  }
-
-                  setAuthing(false);
-                  setChosenDevice(device);
-
-                  await device.transport.disconnected;
-                  setChosenDevice(null);
-                }
-
-              } catch(error) {
-                Log.error("Failed to connect: " + error);
-                setConnectError(String(error));
-                setChosenDevice(null);
-                return;
-              }
-            }}>Connect to Quest</button>
->>>>>>> 83199ded
+            <button onClick={() => !connecting && connectWebUsb(stateSetters)}>Connect to Quest</button>
           </div>
         </>}
 
