--- conflicted
+++ resolved
@@ -1,13 +1,7 @@
-<<<<<<< HEAD
-import { AdbSync, AdbSyncWriteOptions, Adb, encodeUtf8 } from '@yume-chan/adb';
+import { AdbSync, AdbSyncWriteOptions, Adb, encodeUtf8, AdbPacketData, AdbCommand, packetListeners } from "@yume-chan/adb";
 import { PromiseResolver } from '@yume-chan/async';
-import { Consumable, TextDecoderStream, MaybeConsumable, ReadableStream, WritableStream } from '@yume-chan/stream-extra';
-import { Request, Response, LogMsg, ModStatus, Mods, FixedPlayerData, ImportResult, DowngradedManifest, Patched, ModSyncResult } from "./Messages";
-=======
-import { AdbSync, AdbSyncWriteOptions, Adb, encodeUtf8, AdbPacketData, AdbCommand, packetListeners } from "@yume-chan/adb";
-import { Consumable, TextDecoderStream, MaybeConsumable, ReadableStream } from "@yume-chan/stream-extra";
+import { Consumable, ConcatStringStream, TextDecoderStream, MaybeConsumable, ReadableStream, WritableStream } from '@yume-chan/stream-extra';
 import { Request, Response, LogMsg, ModStatus, Mods, FixedPlayerData, ImportResult, DowngradedManifest, Patched, ModSyncResult, AgentParameters } from "./Messages";
->>>>>>> 02af25da
 import { AGENT_SHA1 } from './agent_manifest';
 import { toast } from 'react-toastify';
 import { Log } from './Logging';
@@ -70,8 +64,8 @@
 }
 
 export function installLoggers() {
-  packetListeners.onPacketRead = packet => Log.trace("READ: " + adbPacketToString(packet));
-  packetListeners.onPacketWritten = packet => Log.trace("Sent: " + adbPacketToString(packet));
+  packetListeners.onPacketRead = (packet: AdbPacketData) => Log.trace("READ: " + adbPacketToString(packet));
+  packetListeners.onPacketWritten = (packet: AdbPacketData) => Log.trace("Sent: " + adbPacketToString(packet));
 }
 
 export async function overwriteAgent(adb: Adb) {
@@ -217,11 +211,6 @@
 }
 
 async function sendRequest(adb: Adb, request: Request): Promise<Response> {
-<<<<<<< HEAD
-  let command_buffer = encodeUtf8(JSON.stringify(request) + "\n");
-  let agentProcess = await adb.subprocess.spawn(AgentPath);
-  let response = null as (Response | null); // Typescript is weird...
-=======
   let wrappedRequest: AgentParameters & Request = {
     agent_parameters: {
       game_id: gameId,
@@ -230,10 +219,8 @@
     ...request
   }
   let command_buffer = encodeUtf8(JSON.stringify(wrappedRequest) + "\n");
-
   let agentProcess = await adb.subprocess.noneProtocol.spawn(AgentPath);
-
->>>>>>> 02af25da
+  let response = null as (Response | null); // Typescript is weird...
   const stdin = agentProcess.stdin.getWriter();
 
   try {
@@ -242,8 +229,6 @@
     stdin.releaseLock();
   }
 
-<<<<<<< HEAD
-=======
   let exited = false;
   agentProcess.exited.then(() => exited = true);
   adb.disconnected.then(() => exited = true);
@@ -254,7 +239,6 @@
     .pipeThrough(new TextDecoderStream())
     .getReader();
   
->>>>>>> 02af25da
   console.group("Agent Request");
   console.log(request);
 
@@ -307,40 +291,18 @@
   });
   outputCapturePromise.finally(console.groupEnd);
 
-  // Create a WritableStream that will log messages from the agent stderr.
-  const {stream: errorCaptureStream, promise: errorCapturePromise} = createLoggingWritableStream<string>();
-
   // Pipe the agent stdout and stderr to the logging streams
-  agentProcess.stderr.pipeThrough(new TextDecoderStream()).pipeTo(errorCaptureStream);
-  agentProcess.stdout.pipeThrough(new TextDecoderStream()).pipeTo(outputCaptureStream);
+  agentProcess.output.pipeThrough(new TextDecoderStream()).pipeTo(outputCaptureStream);
 
   // Wait for everything to finish
-  let [exitCode, outputChunks, errorChunks] = await Promise.all([
-    agentProcess.exit,
-    outputCapturePromise,
-    errorCapturePromise
+  let [exitCode, outputChunks] = await Promise.all([
+    agentProcess.exited,
+    outputCapturePromise
   ]);
 
   console.log(`Exited: ${exitCode}`);
   console.groupEnd();
-
-<<<<<<< HEAD
-  if(exitCode === 0) {
-    if(response !== null && (response as LogMsg).level === 'Error') {
-      throw new Error("Agent responded with an error", { cause: response });
-    } else {
-      return response as Response;
-    }
-  } else  {
-    // If the agent exited with a non-zero code then it failed to actually write a response to stdout:
-    // Since the agent in its current form catches all panics and other errors it should always return exit code 0
-    // Hence, the agent is most likely corrupt or not executable for some other reason.
-    // We will delete the agent before we quit so it is redownloaded next time MBF is restarted.
-    await adb.subprocess.spawnAndWait("rm " + AgentPath)
-
-    throw new Error("Failed to invoke agent: is the executable corrupt or permissions not properly set?\nThe agent has been deleted automatically: refresh the page and the agent will be redownloaded, hopefully fixing the problem: \n\n" +
-      errorChunks.join(""))
-=======
+  
   // "None" protocol is necessary as we pass input strings longer than one line in terminal sometimes
   // So using the shell protocol can cause messages to fail: particularly, when patching the game,
   // we need to send the whole manifest over.
@@ -349,14 +311,12 @@
 
   // Don't worry too much! The agent should always return 0, even if it encounters an error, since errors are sent via a JSON message.
 
-  if(response === null) {
-    throw new Error("Received error response from agent");
-  } else if(response.type === 'LogMsg') {
-    const log = response as LogMsg;
-    throw new Error("`" + log.message + "`");
-  } else  {
-    return response;
->>>>>>> 02af25da
+  await agentProcess.exited;
+
+  if(response !== null && (response as LogMsg).type === 'LogMsg') {
+    throw new Error("Agent responded with an error", { cause: response });
+  } else {
+    return response as Response;
   }
 }
 
