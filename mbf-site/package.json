--- conflicted
+++ resolved
@@ -12,13 +12,14 @@
     "@types/jest": "^27.0.1",
     "@types/node": "^24.2.0",
     "@types/react": "^18.0.0",
-    "@types/w3c-web-usb": "^1.0.10",
     "@types/react-dom": "^18.0.0",
     "@types/semver": "^7.5.8",
+    "@types/w3c-web-usb": "^1.0.10",
     "@vitejs/plugin-react": "^4.2.1",
     "@yume-chan/adb": "workspace:^",
     "@yume-chan/adb-credential-web": "workspace:^",
     "@yume-chan/adb-daemon-webusb": "workspace:^",
+    "@yume-chan/async": "^4.1.3",
     "@yume-chan/stream-extra": "workspace:^",
     "react": "^18.2.0",
     "react-dom": "^18.2.0",
@@ -57,13 +58,7 @@
     ]
   },
   "devDependencies": {
-<<<<<<< HEAD
-    "concurrently": "^8.2.2"
-  },
-  "packageManager": "yarn@1.22.22+sha512.a6b2f7906b721bba3d67d4aff083df04dad64c399707841b7acf00f6b133b7ac24255f2652fa22ae3534329dc6180534e98d17432037ff6fd140556e2bb3137e"
-=======
     "concurrently": "^9.2.0",
     "typescript": "^5.9.2"
   }
->>>>>>> 02af25da
 }